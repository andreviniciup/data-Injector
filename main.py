from app import create_app
<<<<<<< HEAD
from config import FLASK_PORT
=======
from config import FLASK_PORT 
>>>>>>> b1d2c35e

app = create_app()

if __name__ == "__main__":
    app.run(debug=True, port=FLASK_PORT)<|MERGE_RESOLUTION|>--- conflicted
+++ resolved
@@ -1,9 +1,5 @@
 from app import create_app
-<<<<<<< HEAD
-from config import FLASK_PORT
-=======
-from config import FLASK_PORT 
->>>>>>> b1d2c35e
+from config import FLASK_PORT, DEBUG
 
 app = create_app()
 
